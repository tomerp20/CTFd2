--- conflicted
+++ resolved
@@ -399,14 +399,8 @@
         db.session.close()
 
         return render_template('admin/statistics.html', team_count=teams_registered,
-<<<<<<< HEAD
-            hit_count=site_hits,
             wrong_count=wrong_count,
             solve_count=solve_count,
-=======
-            wrong_count=wrong_count, 
-            solve_count=solve_count, 
->>>>>>> 8ec79d93
             challenge_count=challenge_count,
             most_solved=most_solved_chal,
             least_solved=least_solved_chal
